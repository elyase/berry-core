use std::sync::Arc;

use arrow::array::builder;
use arrow::datatypes::{DataType, Field, Fields, Schema};
use arrow::record_batch::RecordBatch;

pub fn blocks_schema() -> Schema {
    Schema::new(vec![
        Field::new("number", DataType::UInt64, true),
        Field::new("hash", DataType::Binary, true),
        Field::new("parent_hash", DataType::Binary, true),
        Field::new("nonce", DataType::Binary, true),
        Field::new("sha3_uncles", DataType::Binary, true),
        Field::new("logs_bloom", DataType::Binary, true),
        Field::new("transactions_root", DataType::Binary, true),
        Field::new("state_root", DataType::Binary, true),
        Field::new("receipts_root", DataType::Binary, true),
        Field::new("miner", DataType::Binary, true),
        Field::new("difficulty", DataType::Decimal256(76, 0), true),
        Field::new("total_difficulty", DataType::Decimal256(76, 0), true),
        Field::new("extra_data", DataType::Binary, true),
        Field::new("size", DataType::Decimal256(76, 0), true),
        Field::new("gas_limit", DataType::Decimal256(76, 0), true),
        Field::new("gas_used", DataType::Decimal256(76, 0), true),
        Field::new("timestamp", DataType::Decimal256(76, 0), true),
        Field::new(
            "uncles",
            DataType::List(Arc::new(Field::new("item", DataType::Binary, true))),
            true,
        ),
        Field::new("base_fee_per_gas", DataType::Decimal256(76, 0), true),
        Field::new("blob_gas_used", DataType::Decimal256(76, 0), true),
        Field::new("excess_blob_gas", DataType::Decimal256(76, 0), true),
        Field::new("parent_beacon_block_root", DataType::Binary, true),
        Field::new("withdrawals_root", DataType::Binary, true),
        Field::new(
            "withdrawals",
            DataType::List(Arc::new(Field::new("item", withdrawal_dt(), true))),
            true,
        ),
        Field::new("l1_block_number", DataType::UInt64, true),
        Field::new("send_count", DataType::Decimal256(76, 0), true),
        Field::new("send_root", DataType::Binary, true),
        Field::new("mix_hash", DataType::Binary, true),
    ])
}

fn withdrawal_dt() -> DataType {
    DataType::Struct(Fields::from(vec![
        Arc::new(Field::new("index", DataType::UInt64, true)),
        Arc::new(Field::new("validator_index", DataType::UInt64, true)),
        Arc::new(Field::new("address", DataType::Binary, true)),
        Arc::new(Field::new("amount", DataType::Decimal256(76, 0), true)),
    ]))
}

pub fn transactions_schema() -> Schema {
    Schema::new(vec![
        Field::new("block_hash", DataType::Binary, true),
        Field::new("block_number", DataType::UInt64, true),
        Field::new("from", DataType::Binary, true),
        Field::new("gas", DataType::Decimal256(76, 0), true),
        Field::new("gas_price", DataType::Decimal256(76, 0), true),
        Field::new("hash", DataType::Binary, true),
        Field::new("input", DataType::Binary, true),
        Field::new("nonce", DataType::Decimal256(76, 0), true),
        Field::new("to", DataType::Binary, true),
        Field::new("transaction_index", DataType::UInt64, true),
        Field::new("value", DataType::Decimal256(76, 0), true),
<<<<<<< HEAD
        Field::new("v", DataType::Binary, true),
=======
        Field::new("v", DataType::UInt8, true),
        // keep these binary even though they are uint256 because they don't fit in i256 in
        // practice
>>>>>>> 56bf86d8
        Field::new("r", DataType::Binary, true),
        Field::new("s", DataType::Binary, true),
        Field::new(
            "max_priority_fee_per_gas",
            DataType::Decimal256(76, 0),
            true,
        ),
        Field::new("max_fee_per_gas", DataType::Decimal256(76, 0), true),
        Field::new("chain_id", DataType::Decimal256(76, 0), true),
        Field::new("cumulative_gas_used", DataType::Decimal256(76, 0), true),
        Field::new("effective_gas_price", DataType::Decimal256(76, 0), true),
        Field::new("gas_used", DataType::Decimal256(76, 0), true),
        Field::new("contract_address", DataType::Binary, true),
        Field::new("logs_bloom", DataType::Binary, true),
        Field::new("type", DataType::UInt8, true),
        Field::new("root", DataType::Binary, true),
        Field::new("status", DataType::UInt8, true),
        Field::new("sighash", DataType::Binary, true),
        Field::new("y_parity", DataType::Boolean, true),
        Field::new(
            "access_list",
            DataType::List(Arc::new(Field::new("item", access_list_elem_dt(), true))),
            true,
        ),
        Field::new("l1_fee", DataType::Decimal256(76, 0), true),
        Field::new("l1_gas_price", DataType::Decimal256(76, 0), true),
        Field::new("l1_gas_used", DataType::Decimal256(76, 0), true),
        Field::new("l1_fee_scalar", DataType::Decimal256(76, 0), true),
        Field::new("gas_used_for_l1", DataType::Decimal256(76, 0), true),
        Field::new("max_fee_per_blob_gas", DataType::Decimal256(76, 0), true),
        Field::new(
            "blob_versioned_hashes",
            DataType::List(Arc::new(Field::new("item", DataType::Binary, true))),
            true,
        ),
        Field::new("deposit_nonce", DataType::Decimal256(76, 0), true),
        Field::new("blob_gas_price", DataType::Decimal256(76, 0), true),
        Field::new("deposit_receipt_version", DataType::Decimal256(76, 0), true),
        Field::new("blob_gas_used", DataType::Decimal256(76, 0), true),
        Field::new("l1_base_fee_scalar", DataType::Decimal256(76, 0), true),
        Field::new("l1_blob_base_fee", DataType::Decimal256(76, 0), true),
        Field::new("l1_blob_base_fee_scalar", DataType::Decimal256(76, 0), true),
        Field::new("l1_block_number", DataType::UInt64, true),
        Field::new("mint", DataType::Decimal256(76, 0), true),
        Field::new("source_hash", DataType::Binary, true),
    ])
}

fn access_list_elem_dt() -> DataType {
    DataType::Struct(Fields::from(vec![
        Arc::new(Field::new("address", DataType::Binary, true)),
        Arc::new(Field::new(
            "storage_keys",
            DataType::List(Arc::new(Field::new("item", DataType::Binary, true))),
            true,
        )),
    ]))
}

pub fn logs_schema() -> Schema {
    Schema::new(vec![
        Field::new("removed", DataType::Boolean, true),
        Field::new("log_index", DataType::UInt64, true),
        Field::new("transaction_index", DataType::UInt64, true),
        Field::new("transaction_hash", DataType::Binary, true),
        Field::new("block_hash", DataType::Binary, true),
        Field::new("block_number", DataType::UInt64, true),
        Field::new("address", DataType::Binary, true),
        Field::new("data", DataType::Binary, true),
        Field::new("topic0", DataType::Binary, true),
        Field::new("topic1", DataType::Binary, true),
        Field::new("topic2", DataType::Binary, true),
        Field::new("topic3", DataType::Binary, true),
    ])
}

pub fn traces_schema() -> Schema {
    Schema::new(vec![
        Field::new("from", DataType::Binary, true),
        Field::new("to", DataType::Binary, true),
        Field::new("call_type", DataType::Utf8, true),
        Field::new("gas", DataType::Decimal256(76, 0), true),
        Field::new("input", DataType::Binary, true),
        Field::new("init", DataType::Binary, true),
        Field::new("value", DataType::Decimal256(76, 0), true),
        Field::new("author", DataType::Binary, true),
        Field::new("reward_type", DataType::Utf8, true),
        Field::new("block_hash", DataType::Binary, true),
        Field::new("block_number", DataType::UInt64, true),
        Field::new("address", DataType::Binary, true),
        Field::new("code", DataType::Binary, true),
        Field::new("gas_used", DataType::Decimal256(76, 0), true),
        Field::new("output", DataType::Binary, true),
        Field::new("subtraces", DataType::UInt64, true),
        Field::new(
            "trace_address",
            DataType::List(Arc::new(Field::new("item", DataType::UInt64, true))),
            true,
        ),
        Field::new("transaction_hash", DataType::Binary, true),
        Field::new("transaction_position", DataType::UInt64, true),
        Field::new("type", DataType::Utf8, true),
        Field::new("error", DataType::Utf8, true),
        Field::new("sighash", DataType::Binary, true),
        Field::new("action_address", DataType::Binary, true),
        Field::new("balance", DataType::Decimal256(76, 0), true),
        Field::new("refund_address", DataType::Binary, true),
    ])
}

#[derive(Default)]
pub struct BlocksBuilder {
    pub number: builder::UInt64Builder,
    pub hash: builder::BinaryBuilder,
    pub parent_hash: builder::BinaryBuilder,
    pub nonce: builder::BinaryBuilder,
    pub sha3_uncles: builder::BinaryBuilder,
    pub logs_bloom: builder::BinaryBuilder,
    pub transactions_root: builder::BinaryBuilder,
    pub state_root: builder::BinaryBuilder,
    pub receipts_root: builder::BinaryBuilder,
    pub miner: builder::BinaryBuilder,
    pub difficulty: builder::Decimal256Builder,
    pub total_difficulty: builder::Decimal256Builder,
    pub extra_data: builder::BinaryBuilder,
    pub size: builder::Decimal256Builder,
    pub gas_limit: builder::Decimal256Builder,
    pub gas_used: builder::Decimal256Builder,
    pub timestamp: builder::Decimal256Builder,
    pub uncles: builder::ListBuilder<builder::BinaryBuilder>,
    pub base_fee_per_gas: builder::Decimal256Builder,
    pub blob_gas_used: builder::Decimal256Builder,
    pub excess_blob_gas: builder::Decimal256Builder,
    pub parent_beacon_block_root: builder::BinaryBuilder,
    pub withdrawals_root: builder::BinaryBuilder,
    pub withdrawals: WithdrawalsBuilder,
    pub l1_block_number: builder::UInt64Builder,
    pub send_count: builder::Decimal256Builder,
    pub send_root: builder::BinaryBuilder,
    pub mix_hash: builder::BinaryBuilder,
}

pub struct WithdrawalsBuilder(pub builder::ListBuilder<builder::StructBuilder>);

impl Default for WithdrawalsBuilder {
    fn default() -> Self {
        Self(builder::ListBuilder::new(builder::StructBuilder::new(
            match withdrawal_dt() {
                DataType::Struct(fields) => fields,
                _ => unreachable!(),
            },
            vec![
                Box::new(builder::UInt64Builder::default()),
                Box::new(builder::UInt64Builder::default()),
                Box::new(builder::BinaryBuilder::default()),
                Box::new(
                    builder::Decimal256Builder::default()
                        .with_precision_and_scale(76, 0)
                        .unwrap(),
                ),
            ],
        )))
    }
}

impl BlocksBuilder {
    pub fn finish(mut self) -> RecordBatch {
        RecordBatch::try_new(
            Arc::new(blocks_schema()),
            vec![
                Arc::new(self.number.finish()),
                Arc::new(self.hash.finish()),
                Arc::new(self.parent_hash.finish()),
                Arc::new(self.nonce.finish()),
                Arc::new(self.sha3_uncles.finish()),
                Arc::new(self.logs_bloom.finish()),
                Arc::new(self.transactions_root.finish()),
                Arc::new(self.state_root.finish()),
                Arc::new(self.receipts_root.finish()),
                Arc::new(self.miner.finish()),
                Arc::new(
                    self.difficulty
                        .with_precision_and_scale(76, 0)
                        .unwrap()
                        .finish(),
                ),
                Arc::new(
                    self.total_difficulty
                        .with_precision_and_scale(76, 0)
                        .unwrap()
                        .finish(),
                ),
                Arc::new(self.extra_data.finish()),
                Arc::new(self.size.with_precision_and_scale(76, 0).unwrap().finish()),
                Arc::new(
                    self.gas_limit
                        .with_precision_and_scale(76, 0)
                        .unwrap()
                        .finish(),
                ),
                Arc::new(
                    self.gas_used
                        .with_precision_and_scale(76, 0)
                        .unwrap()
                        .finish(),
                ),
                Arc::new(
                    self.timestamp
                        .with_precision_and_scale(76, 0)
                        .unwrap()
                        .finish(),
                ),
                Arc::new(self.uncles.finish()),
                Arc::new(
                    self.base_fee_per_gas
                        .with_precision_and_scale(76, 0)
                        .unwrap()
                        .finish(),
                ),
                Arc::new(
                    self.blob_gas_used
                        .with_precision_and_scale(76, 0)
                        .unwrap()
                        .finish(),
                ),
                Arc::new(
                    self.excess_blob_gas
                        .with_precision_and_scale(76, 0)
                        .unwrap()
                        .finish(),
                ),
                Arc::new(self.parent_beacon_block_root.finish()),
                Arc::new(self.withdrawals_root.finish()),
                Arc::new(self.withdrawals.0.finish()),
                Arc::new(self.l1_block_number.finish()),
                Arc::new(
                    self.send_count
                        .with_precision_and_scale(76, 0)
                        .unwrap()
                        .finish(),
                ),
                Arc::new(self.send_root.finish()),
                Arc::new(self.mix_hash.finish()),
            ],
        )
        .unwrap()
    }
}

#[derive(Default)]
pub struct TransactionsBuilder {
    pub block_hash: builder::BinaryBuilder,
    pub block_number: builder::UInt64Builder,
    pub from: builder::BinaryBuilder,
    pub gas: builder::Decimal256Builder,
    pub gas_price: builder::Decimal256Builder,
    pub hash: builder::BinaryBuilder,
    pub input: builder::BinaryBuilder,
    pub nonce: builder::Decimal256Builder,
    pub to: builder::BinaryBuilder,
    pub transaction_index: builder::UInt64Builder,
    pub value: builder::Decimal256Builder,
    pub v: builder::UInt8Builder,
    pub r: builder::BinaryBuilder,
    pub s: builder::BinaryBuilder,
    pub max_priority_fee_per_gas: builder::Decimal256Builder,
    pub max_fee_per_gas: builder::Decimal256Builder,
    pub chain_id: builder::Decimal256Builder,
    pub cumulative_gas_used: builder::Decimal256Builder,
    pub effective_gas_price: builder::Decimal256Builder,
    pub gas_used: builder::Decimal256Builder,
    pub contract_address: builder::BinaryBuilder,
    pub logs_bloom: builder::BinaryBuilder,
    pub type_: builder::UInt8Builder,
    pub root: builder::BinaryBuilder,
    pub status: builder::UInt8Builder,
    pub sighash: builder::BinaryBuilder,
    pub y_parity: builder::BooleanBuilder,
    pub access_list: AccessListBuilder,
    pub l1_fee: builder::Decimal256Builder,
    pub l1_gas_price: builder::Decimal256Builder,
    pub l1_gas_used: builder::Decimal256Builder,
    pub l1_fee_scalar: builder::Decimal256Builder,
    pub gas_used_for_l1: builder::Decimal256Builder,
    pub max_fee_per_blob_gas: builder::Decimal256Builder,
    pub blob_versioned_hashes: builder::ListBuilder<builder::BinaryBuilder>,
    pub deposit_nonce: builder::Decimal256Builder,
    pub blob_gas_price: builder::Decimal256Builder,
    pub deposit_receipt_version: builder::Decimal256Builder,
    pub blob_gas_used: builder::Decimal256Builder,
    pub l1_base_fee_scalar: builder::Decimal256Builder,
    pub l1_blob_base_fee: builder::Decimal256Builder,
    pub l1_blob_base_fee_scalar: builder::Decimal256Builder,
    pub l1_block_number: builder::UInt64Builder,
    pub mint: builder::Decimal256Builder,
    pub source_hash: builder::BinaryBuilder,
}

pub struct AccessListBuilder(pub builder::ListBuilder<builder::StructBuilder>);

impl Default for AccessListBuilder {
    fn default() -> Self {
        Self(builder::ListBuilder::new(builder::StructBuilder::new(
            match access_list_elem_dt() {
                DataType::Struct(fields) => fields,
                _ => unreachable!(),
            },
            vec![
                Box::new(builder::BinaryBuilder::default()),
                Box::new(builder::ListBuilder::new(builder::BinaryBuilder::default())),
            ],
        )))
    }
}

impl TransactionsBuilder {
    pub fn finish(mut self) -> RecordBatch {
        RecordBatch::try_new(
            Arc::new(transactions_schema()),
            vec![
                Arc::new(self.block_hash.finish()),
                Arc::new(self.block_number.finish()),
                Arc::new(self.from.finish()),
                Arc::new(self.gas.with_precision_and_scale(76, 0).unwrap().finish()),
                Arc::new(
                    self.gas_price
                        .with_precision_and_scale(76, 0)
                        .unwrap()
                        .finish(),
                ),
                Arc::new(self.hash.finish()),
                Arc::new(self.input.finish()),
                Arc::new(self.nonce.with_precision_and_scale(76, 0).unwrap().finish()),
                Arc::new(self.to.finish()),
                Arc::new(self.transaction_index.finish()),
                Arc::new(self.value.with_precision_and_scale(76, 0).unwrap().finish()),
                Arc::new(self.v.finish()),
                Arc::new(self.r.finish()),
                Arc::new(self.s.finish()),
                Arc::new(
                    self.max_priority_fee_per_gas
                        .with_precision_and_scale(76, 0)
                        .unwrap()
                        .finish(),
                ),
                Arc::new(
                    self.max_fee_per_gas
                        .with_precision_and_scale(76, 0)
                        .unwrap()
                        .finish(),
                ),
                Arc::new(
                    self.chain_id
                        .with_precision_and_scale(76, 0)
                        .unwrap()
                        .finish(),
                ),
                Arc::new(
                    self.cumulative_gas_used
                        .with_precision_and_scale(76, 0)
                        .unwrap()
                        .finish(),
                ),
                Arc::new(
                    self.effective_gas_price
                        .with_precision_and_scale(76, 0)
                        .unwrap()
                        .finish(),
                ),
                Arc::new(
                    self.gas_used
                        .with_precision_and_scale(76, 0)
                        .unwrap()
                        .finish(),
                ),
                Arc::new(self.contract_address.finish()),
                Arc::new(self.logs_bloom.finish()),
                Arc::new(self.type_.finish()),
                Arc::new(self.root.finish()),
                Arc::new(self.status.finish()),
                Arc::new(self.sighash.finish()),
                Arc::new(self.y_parity.finish()),
                Arc::new(self.access_list.0.finish()),
                Arc::new(
                    self.l1_fee
                        .with_precision_and_scale(76, 0)
                        .unwrap()
                        .finish(),
                ),
                Arc::new(
                    self.l1_gas_price
                        .with_precision_and_scale(76, 0)
                        .unwrap()
                        .finish(),
                ),
                Arc::new(
                    self.l1_gas_used
                        .with_precision_and_scale(76, 0)
                        .unwrap()
                        .finish(),
                ),
                Arc::new(
                    self.l1_fee_scalar
                        .with_precision_and_scale(76, 0)
                        .unwrap()
                        .finish(),
                ),
                Arc::new(
                    self.gas_used_for_l1
                        .with_precision_and_scale(76, 0)
                        .unwrap()
                        .finish(),
                ),
                Arc::new(
                    self.max_fee_per_blob_gas
                        .with_precision_and_scale(76, 0)
                        .unwrap()
                        .finish(),
                ),
                Arc::new(self.blob_versioned_hashes.finish()),
                Arc::new(
                    self.deposit_nonce
                        .with_precision_and_scale(76, 0)
                        .unwrap()
                        .finish(),
                ),
                Arc::new(
                    self.blob_gas_price
                        .with_precision_and_scale(76, 0)
                        .unwrap()
                        .finish(),
                ),
                Arc::new(
                    self.deposit_receipt_version
                        .with_precision_and_scale(76, 0)
                        .unwrap()
                        .finish(),
                ),
                Arc::new(
                    self.blob_gas_used
                        .with_precision_and_scale(76, 0)
                        .unwrap()
                        .finish(),
                ),
                Arc::new(
                    self.l1_base_fee_scalar
                        .with_precision_and_scale(76, 0)
                        .unwrap()
                        .finish(),
                ),
                Arc::new(
                    self.l1_blob_base_fee
                        .with_precision_and_scale(76, 0)
                        .unwrap()
                        .finish(),
                ),
                Arc::new(
                    self.l1_blob_base_fee_scalar
                        .with_precision_and_scale(76, 0)
                        .unwrap()
                        .finish(),
                ),
                Arc::new(self.l1_block_number.finish()),
                Arc::new(self.mint.with_precision_and_scale(76, 0).unwrap().finish()),
                Arc::new(self.source_hash.finish()),
            ],
        )
        .unwrap()
    }
}

#[derive(Default)]
pub struct LogsBuilder {
    pub removed: builder::BooleanBuilder,
    pub log_index: builder::UInt64Builder,
    pub transaction_index: builder::UInt64Builder,
    pub transaction_hash: builder::BinaryBuilder,
    pub block_hash: builder::BinaryBuilder,
    pub block_number: builder::UInt64Builder,
    pub address: builder::BinaryBuilder,
    pub data: builder::BinaryBuilder,
    pub topic0: builder::BinaryBuilder,
    pub topic1: builder::BinaryBuilder,
    pub topic2: builder::BinaryBuilder,
    pub topic3: builder::BinaryBuilder,
}

impl LogsBuilder {
    pub fn finish(mut self) -> RecordBatch {
        RecordBatch::try_new(
            Arc::new(logs_schema()),
            vec![
                Arc::new(self.removed.finish()),
                Arc::new(self.log_index.finish()),
                Arc::new(self.transaction_index.finish()),
                Arc::new(self.transaction_hash.finish()),
                Arc::new(self.block_hash.finish()),
                Arc::new(self.block_number.finish()),
                Arc::new(self.address.finish()),
                Arc::new(self.data.finish()),
                Arc::new(self.topic0.finish()),
                Arc::new(self.topic1.finish()),
                Arc::new(self.topic2.finish()),
                Arc::new(self.topic3.finish()),
            ],
        )
        .unwrap()
    }
}

#[derive(Default)]
pub struct TracesBuilder {
    pub from: builder::BinaryBuilder,
    pub to: builder::BinaryBuilder,
    pub call_type: builder::StringBuilder,
    pub gas: builder::Decimal256Builder,
    pub input: builder::BinaryBuilder,
    pub init: builder::BinaryBuilder,
    pub value: builder::Decimal256Builder,
    pub author: builder::BinaryBuilder,
    pub reward_type: builder::StringBuilder,
    pub block_hash: builder::BinaryBuilder,
    pub block_number: builder::UInt64Builder,
    pub address: builder::BinaryBuilder,
    pub code: builder::BinaryBuilder,
    pub gas_used: builder::Decimal256Builder,
    pub output: builder::BinaryBuilder,
    pub subtraces: builder::UInt64Builder,
    pub trace_address: builder::ListBuilder<builder::UInt64Builder>,
    pub transaction_hash: builder::BinaryBuilder,
    pub transaction_position: builder::UInt64Builder,
    pub type_: builder::StringBuilder,
    pub error: builder::StringBuilder,
    pub sighash: builder::BinaryBuilder,
    pub action_address: builder::BinaryBuilder,
    pub balance: builder::Decimal256Builder,
    pub refund_address: builder::BinaryBuilder,
}

impl TracesBuilder {
    pub fn finish(mut self) -> RecordBatch {
        RecordBatch::try_new(
            Arc::new(traces_schema()),
            vec![
                Arc::new(self.from.finish()),
                Arc::new(self.to.finish()),
                Arc::new(self.call_type.finish()),
                Arc::new(self.gas.with_precision_and_scale(76, 0).unwrap().finish()),
                Arc::new(self.input.finish()),
                Arc::new(self.init.finish()),
                Arc::new(self.value.with_precision_and_scale(76, 0).unwrap().finish()),
                Arc::new(self.author.finish()),
                Arc::new(self.reward_type.finish()),
                Arc::new(self.block_hash.finish()),
                Arc::new(self.block_number.finish()),
                Arc::new(self.address.finish()),
                Arc::new(self.code.finish()),
                Arc::new(
                    self.gas_used
                        .with_precision_and_scale(76, 0)
                        .unwrap()
                        .finish(),
                ),
                Arc::new(self.output.finish()),
                Arc::new(self.subtraces.finish()),
                Arc::new(self.trace_address.finish()),
                Arc::new(self.transaction_hash.finish()),
                Arc::new(self.transaction_position.finish()),
                Arc::new(self.type_.finish()),
                Arc::new(self.error.finish()),
                Arc::new(self.sighash.finish()),
                Arc::new(self.action_address.finish()),
                Arc::new(
                    self.balance
                        .with_precision_and_scale(76, 0)
                        .unwrap()
                        .finish(),
                ),
                Arc::new(self.refund_address.finish()),
            ],
        )
        .unwrap()
    }
}

#[cfg(test)]
mod tests {
    use super::*;

    #[test]
    fn smoke() {
        BlocksBuilder::default().finish();
        TransactionsBuilder::default().finish();
        LogsBuilder::default().finish();
        TracesBuilder::default().finish();
    }
}<|MERGE_RESOLUTION|>--- conflicted
+++ resolved
@@ -67,13 +67,7 @@
         Field::new("to", DataType::Binary, true),
         Field::new("transaction_index", DataType::UInt64, true),
         Field::new("value", DataType::Decimal256(76, 0), true),
-<<<<<<< HEAD
         Field::new("v", DataType::Binary, true),
-=======
-        Field::new("v", DataType::UInt8, true),
-        // keep these binary even though they are uint256 because they don't fit in i256 in
-        // practice
->>>>>>> 56bf86d8
         Field::new("r", DataType::Binary, true),
         Field::new("s", DataType::Binary, true),
         Field::new(
