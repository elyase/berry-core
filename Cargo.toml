--- conflicted
+++ resolved
@@ -31,9 +31,6 @@
 serde = "1"
 serde_json = "1"
 polars-arrow = "0.42"
-<<<<<<< HEAD
 bincode = "1.3.3"
 chrono = "0.4"
-=======
-bs58 = "0.5"
->>>>>>> 56bf86d8
+bs58 = "0.5"