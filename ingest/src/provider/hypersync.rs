use super::common::{field_selection_to_set, prune_fields};
use crate::{evm, DataStream, ProviderConfig, Query};
use anyhow::{anyhow, Context, Result};
use arrow::array::{builder, new_null_array, Array, BinaryArray, BinaryBuilder, RecordBatch};
use arrow::datatypes::DataType;
use hypersync_client::net_types as hypersync_nt;
use hypersync_client::format::AccessList;
use std::sync::Arc;
<<<<<<< HEAD
use std::{
    collections::{BTreeMap, BTreeSet},
    num::NonZeroU64,
};
use cherry_evm_schema::AccessListBuilder;
use arrow::array::ListBuilder;
=======
use std::{collections::BTreeMap, num::NonZeroU64, time::Duration};
use tokio::sync::mpsc;

>>>>>>> 56bf86d8
pub fn query_to_hypersync(query: &evm::Query) -> Result<hypersync_nt::Query> {
    Ok(hypersync_nt::Query {
        from_block: query.from_block,
        to_block: query.to_block.map(|x| x+1),
        include_all_blocks: query.include_all_blocks,
        logs: query.logs.iter().map(|lg| Ok(hypersync_nt::LogSelection {
            address: lg.address.iter().map(|addr| addr.0.into()).collect::<Vec<_>>(),
            address_filter: None,
            topics: vec![
                lg.topic0.iter().map(|x| Ok(x.0.into())).chain(lg.event_signatures.iter().map(|sig| {
                    Ok(cherry_evm_decode::signature_to_topic0(sig).context("map signature to topic0")?.into())
                })).collect::<Result<Vec<_>>>()?,
                lg.topic1.iter().map(|x| x.0.into()).collect(),
                lg.topic2.iter().map(|x| x.0.into()).collect(),
                lg.topic3.iter().map(|x| x.0.into()).collect(),
            ].as_slice().try_into().unwrap(),
        })).collect::<Result<_>>()?,
        transactions: query.transactions.iter().map(|tx| Ok(hypersync_nt::TransactionSelection {
            from: tx.from_.iter().map(|x| x.0.into()).collect(),
            to: tx.to.iter().map(|x| x.0.into()).collect(),
            sighash: tx.sighash.iter().map(|x| x.0.into()).collect(),
            status: if tx.status.len() == 1 {
                Some(*tx.status.first().unwrap())
            } else if tx.status.is_empty() {
                None
            } else {
                return Err(anyhow!("failed to convert status query to hypersync. Only empty or single element arrays are supported."))
            },
            kind: tx.type_.clone(),
            contract_address: tx.contract_deployment_address.iter().map(|x| x.0.into()).collect(),
            hash: tx.hash.iter().map(|x| x.0.into()).collect(),
            ..Default::default()
        })).collect::<Result<_>>()?,
        traces: query.traces.iter().map(|trc| Ok(hypersync_nt::TraceSelection {
            from: trc.from_.iter().map(|x| x.0.into()).collect(),
            to: trc.to.iter().map(|x| x.0.into()).collect(),
            address: trc.address.iter().map(|x| x.0.into()).collect(),
            call_type: trc.call_type.clone(),
            reward_type: trc.reward_type.clone(),
            kind: trc.type_.clone(),
            sighash: trc.sighash.iter().map(|x| x.0.into()).collect(),
            ..Default::default()
        })).collect::<Result<_>>()?,
        join_mode: hypersync_nt::JoinMode::Default,
        field_selection: hypersync_nt::FieldSelection {
            block: field_selection_to_set(&query.fields.block),
            transaction: field_selection_to_set(&query.fields.transaction),
            log: field_selection_to_set(&query.fields.log),
            trace: field_selection_to_set(&query.fields.trace),
        },
        ..Default::default()
    })
}

pub async fn start_stream(cfg: ProviderConfig) -> Result<DataStream> {
    match cfg.query {
        Query::Svm(_) => Err(anyhow!("svm is not supported by hypersync")),
        Query::Evm(query) => {
            let evm_query = query_to_hypersync(&query).context("convert to hypersync query")?;

            let client_config = hypersync_client::ClientConfig {
                url: match cfg.url {
                    Some(url) => Some(url.parse().context("parse url")?),
                    None => None,
                },
                bearer_token: cfg.bearer_token,
                http_req_timeout_millis: match cfg.http_req_timeout_millis {
                    Some(x) => Some(
                        NonZeroU64::new(x).context("check http_req_timeout_millis isn't zero")?,
                    ),
                    None => None,
                },
                max_num_retries: cfg.max_num_retries,
                retry_backoff_ms: cfg.retry_backoff_ms,
                retry_base_ms: cfg.retry_base_ms,
                retry_ceiling_ms: cfg.retry_ceiling_ms,
            };

            let client =
                hypersync_client::Client::new(client_config).context("init hypersync client")?;
            let client = Arc::new(client);

            let chain_id = client.get_chain_id().await.context("get chain id")?;
            let rollback_offset = make_rollback_offset(chain_id);

            let (tx, rx) = mpsc::channel(cfg.buffer_size.unwrap_or(10));

            let height = client.get_height().await.context("get height")?;

            let mut evm_query = evm_query;
            let original_to_block = evm_query.to_block;
            evm_query.to_block = Some(make_to_block(original_to_block, height, rollback_offset));

            let mut receiver = client
                .clone()
                .stream_arrow(evm_query.clone(), Default::default())
                .await
                .context("start hypersync stream")?;

            tokio::spawn(async move {
                while let Some(res) = receiver.recv().await {
                    let res = res.and_then(|r| {
                        map_response(&r.data, &query.fields)
                            .context("map data")
                            .map(|x| (r, x))
                    });
                    match res {
                        Ok((r, data)) => {
                            evm_query.from_block = r.next_block;
                            if tx.send(Ok(data)).await.is_err() {
                                log::trace!("quitting ingest loop because the receiver is dropped");
                                return;
                            }
                        }
                        Err(e) => {
                            tx.send(Err(e)).await.ok();
                            return;
                        }
                    }
                }

                if let Some(tb) = original_to_block {
                    if evm_query.from_block == tb {
                        return;
                    }
                }

                if cfg.stop_on_head {
                    return;
                }

                let head_poll_interval =
                    Duration::from_millis(cfg.head_poll_interval_millis.unwrap_or(1_000));

                let r = chain_head_stream(
                    &client,
                    original_to_block,
                    &mut evm_query,
                    &query.fields,
                    &tx,
                    rollback_offset,
                    head_poll_interval,
                )
                .await;

                if let Err(e) = r {
                    tx.send(Err(e)).await.ok();
                }
            });

            let stream = tokio_stream::wrappers::ReceiverStream::new(rx);

            Ok(Box::pin(stream))
        }
    }
}

async fn chain_head_stream(
    client: &hypersync_client::Client,
    original_to_block: Option<u64>,
    evm_query: &mut hypersync_client::net_types::Query,
    fields: &evm::Fields,
    tx: &mpsc::Sender<Result<BTreeMap<String, RecordBatch>>>,
    rollback_offset: u64,
    head_poll_interval: Duration,
) -> Result<()> {
    let mut height = client.get_height().await.context("get height")?;

    loop {
        while height.saturating_sub(rollback_offset) < evm_query.from_block {
            log::debug!(
                "waiting for block: {}. server is at block {}",
                evm_query.from_block,
                height
            );
            tokio::time::sleep(head_poll_interval).await;
            height = client.get_height().await.context("get height")?;
        }

        evm_query.to_block = Some(make_to_block(original_to_block, height, rollback_offset));

        let res = client.get_arrow(evm_query).await.context("run query")?;

        let data = map_response(&res.data, fields).context("map data")?;

        if tx.send(Ok(data)).await.is_err() {
            log::trace!("quitting chain head stream since the receiver is dropped");
            return Ok(());
        }

        evm_query.from_block = res.next_block;
        height = res.archive_height.unwrap_or(0);

        if let Some(tb) = original_to_block {
            if tb == res.next_block {
                return Ok(());
            }
        }
    }
}

fn make_to_block(original_to_block: Option<u64>, height: u64, rollback_offset: u64) -> u64 {
    let safe_height = height.saturating_sub(rollback_offset);
    match original_to_block {
        Some(tb) => tb.min(safe_height + 1),
        None => safe_height + 1,
    }
}

fn make_rollback_offset(_chain_id: u64) -> u64 {
    200
}

fn map_response(
    resp: &hypersync_client::ArrowResponseData,
    fields: &evm::Fields,
) -> Result<BTreeMap<String, RecordBatch>> {
    let mut data = BTreeMap::new();

    data.insert(
        "blocks".to_owned(),
        map_blocks(&resp.blocks).context("map blocks")?,
    );
    data.insert(
        "transactions".to_owned(),
        map_transactions(&resp.transactions).context("map transactions")?,
    );
    data.insert("logs".to_owned(), map_logs(&resp.logs).context("map logs")?);
    data.insert(
        "traces".to_owned(),
        map_traces(&resp.traces).context("map traces")?,
    );

    prune_fields(&mut data, fields);

    Ok(data)
}

fn map_hypersync_array(
    batch: &RecordBatch,
    name: &str,
    num_rows: usize,
    data_type: &DataType,
) -> Result<Arc<dyn Array>> {
    let arr = match batch.column_by_name(name) {
        Some(arr) => Arc::clone(arr),
        None => new_null_array(data_type, num_rows),
    };
    if arr.data_type() != data_type {
        return Err(anyhow!(
            "expected column {} to be of type {} but got {} instead",
            name,
            data_type,
            arr.data_type()
        ));
    }
    Ok(arr)
}

fn map_hypersync_binary_array_to_u8(
    batch: &RecordBatch,
    name: &str,
    num_rows: usize,
) -> Result<Arc<dyn Array>> {
    let arr = map_hypersync_array(batch, name, num_rows, &DataType::Binary)?;
    let arr = arr.as_any().downcast_ref::<BinaryArray>().unwrap();
    let arr = cherry_cast::u256_column_from_binary(arr)
        .with_context(|| format!("parse u256 values in {} column", name))?;
    let arr: &dyn Array = &arr;
    let arr = arrow::compute::cast(arr, &DataType::UInt8)
        .with_context(|| format!("cast u256 to u8 for column {}", name))?;
    Ok(Arc::new(arr))
}

fn map_hypersync_binary_array_to_decimal256(
    batch: &RecordBatch,
    name: &str,
    num_rows: usize,
) -> Result<Arc<dyn Array>> {
    let arr = map_hypersync_array(batch, name, num_rows, &DataType::Binary)?;
    let arr = arr.as_any().downcast_ref::<BinaryArray>().unwrap();
    let arr = cherry_cast::u256_column_from_binary(arr)
        .with_context(|| format!("parse u256 values in {} column", name))?;
    Ok(Arc::new(arr))
}

fn map_hypersync_u8_binary_array_to_boolean(
    batch: &RecordBatch,
    name: &str,
    num_rows: usize,
) -> Result<Arc<dyn Array>> {
    let src = match batch.column_by_name(name) {
        Some(arr) => Arc::clone(arr),
        None => return Ok(new_null_array(&DataType::Boolean, num_rows)),
    };
    let src = src
        .as_any()
        .downcast_ref::<BinaryArray>()
        .with_context(|| format!("expected {} column to be binary type", name))?;

    let mut arr = builder::BooleanBuilder::with_capacity(src.len());

    for v in src.iter() {
        match v {
            None => arr.append_null(),
            Some(v) => match v {
                [0] => arr.append_value(false),
                [1] => arr.append_value(true),
                _ => {
                    return Err(anyhow!(
                        "column {} has an invalid value {}. All values should be zero or one.",
                        name,
                        faster_hex::hex_string(v),
                    ))
                }
            },
        }
    }
    Ok(Arc::new(arr.finish()))
}

fn map_hypersync_binary_array_to_access_list_elem(
    batch: &RecordBatch,
    name: &str,
    num_rows: usize,
) -> Result<Arc<dyn Array>> {
    let arr = map_hypersync_array(batch, name, num_rows, &DataType::Binary)?;
    let arr = arr.as_any().downcast_ref::<BinaryArray>().unwrap();
    let mut access_list_builder = AccessListBuilder::default();
    
    // Process each element in the array
    for opt_value in arr.iter() {
        match opt_value {
            None => access_list_builder.0.append_null(),
            Some(bytes) => {
                let access_list_wrapper = bincode::deserialize::<Vec<AccessList>>(bytes).context("deserialize access list failed")?;
                let access_list_items_builder = access_list_builder.0.values();
                for item in access_list_wrapper {
                    access_list_items_builder
                        .field_builder::<builder::BinaryBuilder>(0)
                        .unwrap()
                        .append_option(item.address);
                    
                    {
                        let b = access_list_items_builder
                            .field_builder::<builder::ListBuilder<builder::BinaryBuilder>>(1)
                            .unwrap();
    
                        let v = item.storage_keys;
                        let mut keys = vec![];
                        if let Some(v) = v {
                            for x in v {keys.push(Some(x.to_vec()));}
                            b.append_value(keys);
                        } else {
                            b.append_null();
                        }
                    }
                    access_list_items_builder.append(true);
                }
                access_list_builder.0.append(true);
            }
        }
    }
    let access_list_array = access_list_builder.0.finish();
    let access_list_array = Arc::new(access_list_array);
    // Create and return the struct array
    Ok(access_list_array)
}

fn map_hypersync_binary_array_to_list_hashes(
    batch: &RecordBatch,
    name: &str,
    num_rows: usize,
) -> Result<Arc<dyn Array>> {
    let arr = map_hypersync_array(batch, name, num_rows, &DataType::Binary)?;
    let arr = arr.as_any().downcast_ref::<BinaryArray>().unwrap();
    let mut hashes_list_builder = ListBuilder::<BinaryBuilder>::new(BinaryBuilder::default());
    for opt_value in arr.iter() {
        match opt_value {
            None => hashes_list_builder.append_null(),
            Some(bytes) => {
                if bytes.len() % 32 != 0 {
                    return Err(anyhow!("invalid blob versioned hash: input length {} is not a multiple of 32 bytes", bytes.len()));
                }

                let values: Vec<_> = bytes
                    .chunks_exact(32)
                    .map(|chunk| Some(chunk.to_vec()))
                    .collect();

                if values.is_empty() {
                    hashes_list_builder.append_null();
                } else {
                    hashes_list_builder.append_value(values);
                }
            }
        }
    }
    Ok(Arc::new(hashes_list_builder.finish()))
}   

fn map_blocks(blocks: &[hypersync_client::ArrowBatch]) -> Result<RecordBatch> {
    let mut batches = Vec::with_capacity(blocks.len());

    let schema = Arc::new(cherry_evm_schema::blocks_schema());

    for batch in blocks.iter() {
        let batch = polars_arrow_to_arrow_rs(batch);
        let num_rows = batch.num_rows();
        let batch = RecordBatch::try_new(
            schema.clone(),
            vec![
                map_hypersync_array(&batch, "number", num_rows, &DataType::UInt64)?,
                map_hypersync_array(&batch, "hash", num_rows, &DataType::Binary)?,
                map_hypersync_array(&batch, "parent_hash", num_rows, &DataType::Binary)?,
                map_hypersync_array(&batch, "nonce", num_rows, &DataType::Binary)?,
                map_hypersync_array(&batch, "sha3_uncles", num_rows, &DataType::Binary)?,
                map_hypersync_array(&batch, "logs_bloom", num_rows, &DataType::Binary)?,
                map_hypersync_array(&batch, "transactions_root", num_rows, &DataType::Binary)?,
                map_hypersync_array(&batch, "state_root", num_rows, &DataType::Binary)?,
                map_hypersync_array(&batch, "receipts_root", num_rows, &DataType::Binary)?,
                map_hypersync_array(&batch, "miner", num_rows, &DataType::Binary)?,
                map_hypersync_binary_array_to_decimal256(&batch, "difficulty", num_rows)?,
                map_hypersync_binary_array_to_decimal256(&batch, "total_difficulty", num_rows)?,
                map_hypersync_array(&batch, "extra_data", num_rows, &DataType::Binary)?,
                map_hypersync_binary_array_to_decimal256(&batch, "size", num_rows)?,
                map_hypersync_binary_array_to_decimal256(&batch, "gas_limit", num_rows)?,
                map_hypersync_binary_array_to_decimal256(&batch, "gas_used", num_rows)?,
                map_hypersync_binary_array_to_decimal256(&batch, "timestamp", num_rows)?,
                new_null_array(
                    schema.column_with_name("uncles").unwrap().1.data_type(),
                    num_rows,
                ),
                map_hypersync_binary_array_to_decimal256(&batch, "base_fee_per_gas", num_rows)?,
                map_hypersync_binary_array_to_decimal256(&batch, "blob_gas_used", num_rows)?,
                map_hypersync_binary_array_to_decimal256(&batch, "excess_blob_gas", num_rows)?,
                map_hypersync_array(
                    &batch,
                    "parent_beacon_block_root",
                    num_rows,
                    &DataType::Binary,
                )?,
                map_hypersync_array(&batch, "withdrawals_root", num_rows, &DataType::Binary)?,
                new_null_array(
                    schema
                        .column_with_name("withdrawals")
                        .unwrap()
                        .1
                        .data_type(),
                    num_rows,
                ),
                map_hypersync_array(&batch, "l1_block_number", num_rows, &DataType::UInt64)?,
                map_hypersync_binary_array_to_decimal256(&batch, "send_count", num_rows)?,
                map_hypersync_array(&batch, "send_root", num_rows, &DataType::Binary)?,
                map_hypersync_array(&batch, "mix_hash", num_rows, &DataType::Binary)?,
            ],
        )
        .context("map hypersync columns to common format")?;
        batches.push(batch);
    }

    arrow::compute::concat_batches(&schema, batches.iter()).context("concat batches")
}

fn map_transactions(transactions: &[hypersync_client::ArrowBatch]) -> Result<RecordBatch> {
    let mut batches = Vec::with_capacity(transactions.len());

    let schema = Arc::new(cherry_evm_schema::transactions_schema());

    for batch in transactions.iter() {
        let batch = polars_arrow_to_arrow_rs(batch);
        let num_rows = batch.num_rows();
        let batch = RecordBatch::try_new(
            schema.clone(),
            vec![
                map_hypersync_array(&batch, "block_hash", num_rows, &DataType::Binary)?,
                map_hypersync_array(&batch, "block_number", num_rows, &DataType::UInt64)?,
                map_hypersync_array(&batch, "from", num_rows, &DataType::Binary)?,
                map_hypersync_binary_array_to_decimal256(&batch, "gas", num_rows)?,
                map_hypersync_binary_array_to_decimal256(&batch, "gas_price", num_rows)?,
                map_hypersync_array(&batch, "hash", num_rows, &DataType::Binary)?,
                map_hypersync_array(&batch, "input", num_rows, &DataType::Binary)?,
                map_hypersync_binary_array_to_decimal256(&batch, "nonce", num_rows)?,
                map_hypersync_array(&batch, "to", num_rows, &DataType::Binary)?,
                map_hypersync_array(&batch, "transaction_index", num_rows, &DataType::UInt64)?,
                map_hypersync_binary_array_to_decimal256(&batch, "value", num_rows)?,
<<<<<<< HEAD
                map_hypersync_array(&batch, "v", num_rows, &DataType::Binary)?,
                map_hypersync_array(&batch, "r", num_rows, &DataType::Binary)?,
                map_hypersync_array(&batch, "s", num_rows, &DataType::Binary)?,
                map_hypersync_binary_array_to_decimal256(&batch, "max_priority_fee_per_gas", num_rows)?,
=======
                map_hypersync_binary_array_to_u8(&batch, "v", num_rows)?,
                map_hypersync_array(&batch, "r", num_rows, &DataType::Binary)?,
                map_hypersync_array(&batch, "s", num_rows, &DataType::Binary)?,
                map_hypersync_binary_array_to_decimal256(
                    &batch,
                    "max_priority_fee_per_gas",
                    num_rows,
                )?,
>>>>>>> 56bf86d8
                map_hypersync_binary_array_to_decimal256(&batch, "max_fee_per_gas", num_rows)?,
                map_hypersync_binary_array_to_decimal256(&batch, "chain_id", num_rows)?,
                map_hypersync_binary_array_to_decimal256(&batch, "cumulative_gas_used", num_rows)?,
                map_hypersync_binary_array_to_decimal256(&batch, "effective_gas_price", num_rows)?,
                map_hypersync_binary_array_to_decimal256(&batch, "gas_used", num_rows)?,
                map_hypersync_array(&batch, "contract_address", num_rows, &DataType::Binary)?,
                map_hypersync_array(&batch, "logs_bloom", num_rows, &DataType::Binary)?,
                map_hypersync_array(&batch, "type", num_rows, &DataType::UInt8)?,
                map_hypersync_array(&batch, "root", num_rows, &DataType::Binary)?,
                map_hypersync_array(&batch, "status", num_rows, &DataType::UInt8)?,
                map_hypersync_array(&batch, "sighash", num_rows, &DataType::Binary)?,
                map_hypersync_u8_binary_array_to_boolean(&batch, "y_parity", num_rows)?,
                map_hypersync_binary_array_to_access_list_elem(&batch, "access_list", num_rows)?,
                map_hypersync_binary_array_to_decimal256(&batch, "l1_fee", num_rows)?,
                map_hypersync_binary_array_to_decimal256(&batch, "l1_gas_price", num_rows)?,
                map_hypersync_binary_array_to_decimal256(&batch, "l1_gas_used", num_rows)?,
                map_hypersync_binary_array_to_decimal256(&batch, "l1_fee_scalar", num_rows)?,
                map_hypersync_binary_array_to_decimal256(&batch, "gas_used_for_l1", num_rows)?,
                map_hypersync_binary_array_to_decimal256(&batch, "max_fee_per_blob_gas", num_rows)?,
                map_hypersync_binary_array_to_list_hashes(&batch, "blob_versioned_hashes", num_rows)?,
                map_hypersync_binary_array_to_decimal256(&batch, "deposit_nonce", num_rows)?,
                map_hypersync_binary_array_to_decimal256(&batch, "blob_gas_price", num_rows)?,
                map_hypersync_binary_array_to_decimal256(&batch, "deposit_receipt_version", num_rows)?,
                map_hypersync_binary_array_to_decimal256(&batch, "blob_gas_used", num_rows)?,
                map_hypersync_binary_array_to_decimal256(&batch, "l1_base_fee_scalar", num_rows)?,
                map_hypersync_binary_array_to_decimal256(&batch, "l1_blob_base_fee", num_rows)?,
                map_hypersync_binary_array_to_decimal256(&batch, "l1_blob_base_fee_scalar", num_rows)?,
                arrow::compute::cast_with_options(
                    &map_hypersync_binary_array_to_decimal256(&batch, "l1_block_number", num_rows)?,
                    &DataType::UInt64,
                    &arrow::compute::CastOptions {
                        safe: true,
                        ..Default::default()
                    },
                )
                .context("cast l1_block_number column from decimal256 to uint64")?,
                map_hypersync_binary_array_to_decimal256(&batch, "mint", num_rows)?,
                map_hypersync_array(&batch, "source_hash", num_rows, &DataType::Binary)?,
            ],
        )
        .context("map hypersync columns to common format")?;
        batches.push(batch);
    }

    arrow::compute::concat_batches(&schema, batches.iter()).context("concat batches")
}

fn map_logs(logs: &[hypersync_client::ArrowBatch]) -> Result<RecordBatch> {
    let mut batches = Vec::with_capacity(logs.len());

    let schema = Arc::new(cherry_evm_schema::logs_schema());

    for batch in logs.iter() {
        let batch = polars_arrow_to_arrow_rs(batch);
        let num_rows = batch.num_rows();
        let batch = RecordBatch::try_new(
            schema.clone(),
            vec![
                map_hypersync_array(&batch, "removed", num_rows, &DataType::Boolean)?,
                map_hypersync_array(&batch, "log_index", num_rows, &DataType::UInt64)?,
                map_hypersync_array(&batch, "transaction_index", num_rows, &DataType::UInt64)?,
                map_hypersync_array(&batch, "transaction_hash", num_rows, &DataType::Binary)?,
                map_hypersync_array(&batch, "block_hash", num_rows, &DataType::Binary)?,
                map_hypersync_array(&batch, "block_number", num_rows, &DataType::UInt64)?,
                map_hypersync_array(&batch, "address", num_rows, &DataType::Binary)?,
                map_hypersync_array(&batch, "data", num_rows, &DataType::Binary)?,
                map_hypersync_array(&batch, "topic0", num_rows, &DataType::Binary)?,
                map_hypersync_array(&batch, "topic1", num_rows, &DataType::Binary)?,
                map_hypersync_array(&batch, "topic2", num_rows, &DataType::Binary)?,
                map_hypersync_array(&batch, "topic3", num_rows, &DataType::Binary)?,
            ],
        )
        .context("map hypersync columns to common format")?;
        batches.push(batch);
    }

    arrow::compute::concat_batches(&schema, batches.iter()).context("concat batches")
}

fn map_traces(traces: &[hypersync_client::ArrowBatch]) -> Result<RecordBatch> {
    let mut batches = Vec::with_capacity(traces.len());

    let schema = Arc::new(cherry_evm_schema::traces_schema());

    for batch in traces.iter() {
        let batch = polars_arrow_to_arrow_rs(batch);
        let num_rows = batch.num_rows();
        let batch = RecordBatch::try_new(
            schema.clone(),
            vec![
                map_hypersync_array(&batch, "from", num_rows, &DataType::Binary)?,
                map_hypersync_array(&batch, "to", num_rows, &DataType::Binary)?,
                map_hypersync_array(&batch, "call_type", num_rows, &DataType::Utf8)?,
                map_hypersync_binary_array_to_decimal256(&batch, "gas", num_rows)?,
                map_hypersync_array(&batch, "input", num_rows, &DataType::Binary)?,
                map_hypersync_array(&batch, "init", num_rows, &DataType::Binary)?,
                map_hypersync_binary_array_to_decimal256(&batch, "value", num_rows)?,
                map_hypersync_array(&batch, "author", num_rows, &DataType::Binary)?,
                map_hypersync_array(&batch, "reward_type", num_rows, &DataType::Utf8)?,
                map_hypersync_array(&batch, "block_hash", num_rows, &DataType::Binary)?,
                map_hypersync_array(&batch, "block_number", num_rows, &DataType::UInt64)?,
                map_hypersync_array(&batch, "address", num_rows, &DataType::Binary)?,
                map_hypersync_array(&batch, "code", num_rows, &DataType::Binary)?,
                map_hypersync_binary_array_to_decimal256(&batch, "gas_used", num_rows)?,
                map_hypersync_array(&batch, "output", num_rows, &DataType::Binary)?,
                map_hypersync_array(&batch, "subtraces", num_rows, &DataType::UInt64)?,
                new_null_array(
                    schema
                        .column_with_name("trace_address")
                        .unwrap()
                        .1
                        .data_type(),
                    num_rows,
                ),
                map_hypersync_array(&batch, "transaction_hash", num_rows, &DataType::Binary)?,
                map_hypersync_array(&batch, "transaction_position", num_rows, &DataType::UInt64)?,
                map_hypersync_array(&batch, "type", num_rows, &DataType::Utf8)?,
                map_hypersync_array(&batch, "error", num_rows, &DataType::Utf8)?,
                map_hypersync_array(&batch, "sighash", num_rows, &DataType::Binary)?,
                map_hypersync_array(&batch, "action_address", num_rows, &DataType::Binary)?,
                map_hypersync_binary_array_to_decimal256(&batch, "balance", num_rows)?,
                map_hypersync_array(&batch, "refund_address", num_rows, &DataType::Binary)?,
            ],
        )
        .context("map hypersync columns to common format")?;
        batches.push(batch);
    }

    arrow::compute::concat_batches(&schema, batches.iter()).context("concat batches")
}

fn polars_arrow_to_arrow_rs(
    batch: &hypersync_client::ArrowBatch,
) -> arrow::record_batch::RecordBatch {
    let data_type = polars_arrow::datatypes::ArrowDataType::Struct(batch.schema.fields.clone());
    let arr = polars_arrow::array::StructArray::new(
        data_type.clone(),
        batch.chunk.columns().to_vec(),
        None,
    );

    let arr: arrow::ffi::FFI_ArrowArray =
        unsafe { std::mem::transmute(polars_arrow::ffi::export_array_to_c(Box::new(arr))) };
    let schema: arrow::ffi::FFI_ArrowSchema = unsafe {
        std::mem::transmute(polars_arrow::ffi::export_field_to_c(
            &polars_arrow::datatypes::Field::new("", data_type, false),
        ))
    };

    let mut arr_data = unsafe { arrow::ffi::from_ffi(arr, &schema).unwrap() };

    arr_data.align_buffers();

    let arr = arrow::array::StructArray::from(arr_data);

    arrow::record_batch::RecordBatch::from(arr)
}<|MERGE_RESOLUTION|>--- conflicted
+++ resolved
@@ -6,18 +6,10 @@
 use hypersync_client::net_types as hypersync_nt;
 use hypersync_client::format::AccessList;
 use std::sync::Arc;
-<<<<<<< HEAD
-use std::{
-    collections::{BTreeMap, BTreeSet},
-    num::NonZeroU64,
-};
+use std::{collections::BTreeMap, num::NonZeroU64, time::Duration};
+use tokio::sync::mpsc;
 use cherry_evm_schema::AccessListBuilder;
 use arrow::array::ListBuilder;
-=======
-use std::{collections::BTreeMap, num::NonZeroU64, time::Duration};
-use tokio::sync::mpsc;
-
->>>>>>> 56bf86d8
 pub fn query_to_hypersync(query: &evm::Query) -> Result<hypersync_nt::Query> {
     Ok(hypersync_nt::Query {
         from_block: query.from_block,
@@ -504,21 +496,10 @@
                 map_hypersync_array(&batch, "to", num_rows, &DataType::Binary)?,
                 map_hypersync_array(&batch, "transaction_index", num_rows, &DataType::UInt64)?,
                 map_hypersync_binary_array_to_decimal256(&batch, "value", num_rows)?,
-<<<<<<< HEAD
                 map_hypersync_array(&batch, "v", num_rows, &DataType::Binary)?,
                 map_hypersync_array(&batch, "r", num_rows, &DataType::Binary)?,
                 map_hypersync_array(&batch, "s", num_rows, &DataType::Binary)?,
                 map_hypersync_binary_array_to_decimal256(&batch, "max_priority_fee_per_gas", num_rows)?,
-=======
-                map_hypersync_binary_array_to_u8(&batch, "v", num_rows)?,
-                map_hypersync_array(&batch, "r", num_rows, &DataType::Binary)?,
-                map_hypersync_array(&batch, "s", num_rows, &DataType::Binary)?,
-                map_hypersync_binary_array_to_decimal256(
-                    &batch,
-                    "max_priority_fee_per_gas",
-                    num_rows,
-                )?,
->>>>>>> 56bf86d8
                 map_hypersync_binary_array_to_decimal256(&batch, "max_fee_per_gas", num_rows)?,
                 map_hypersync_binary_array_to_decimal256(&batch, "chain_id", num_rows)?,
                 map_hypersync_binary_array_to_decimal256(&batch, "cumulative_gas_used", num_rows)?,
